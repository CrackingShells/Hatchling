# Hatchling

![Hatchling Logo](./docs/resources/images/Logo/hatchling_wide_dark_bg_transparent.png)

Hatchling is an interactive CLI-based chat application that integrates local Large Language Models (LLMs) through [Ollama](https://ollama.ai/) with the [Model Context Protocol](https://github.com/modelcontextprotocol) (MCP) for tool calling capabilities. It is meant to be the frontend for using all MCP servers in Hatch!

## Project Update Summary

**June 27,2025**:

- Early June we held an internal hackathon centered on using *Hatchling*, developing and using MCP servers for analysis of biological data, building models and running the simulations. This helped identified some practical limits which we started solving.
- This time, we are releasing only the UI part of the update to give:
  - Syntax highlighting in the terminal for *Hatch!* and *Hatchling* commands
  - Prompts history with arrows up and down
  - Commands auto-completion
- After that we worked on the internal of the Hatch ecosystem to facilitate future updates. Deeply necessary but kinda boring, let's be honest!
- The general [roadmap](#roadmap) below is still up to date.

**May 27, 2025**: First release of the Hatch package manager ecosystem! 🎉

- The Hatch package manager is now **fully integrated into Hatchling** with built-in commands
- The package architecture for dynamic loading and switching of MCP servers is now complete
- [Related repositories](#related-repositories) established to support the pipeline.

## Features

- Interactive CLI-based chat interface
- Integration with Ollama API for local LLM support
- Ollama tool calling to MCP tools
- Tool execution wrapping to babysit LLMs into doing longer tool calling chains to do more work
- Appropriate citation of the source software wrapped in the MCP server whenever the LLM uses them

## Roadmap

- Support for vanilla MCP servers syntax (no wrapping in `HatchMCP`)
- Launching **Hatch! Biology** for hosting MCP servers providing access to well-established software and methods such as BLAST, UniProt (and other database) queries, PubMed articles, and such... All with citations!
- Customize LLMs system prompts, reference past messages, be in control of context history
- GUI for the chat and all management of the MCP servers
- User-defined tool chains

## Installation & Running

<<<<<<< HEAD
1. [Docker setup instructions](./docs/articles/users/tutorials/Installation/docker-setup.md)

2. [Running Hatchling](./docs/articles/users/tutorials/Installation/running_hatchling.md)

3. [In-chat commands](./docs/articles/users/chat_commands.md)
=======
1. [Docker setup instructions](./docs/articles/docker-setup.md)

2. [Running Hatchling](./docs/articles/running_hatchling.md)

3. [In-chat commands](./docs/articles/chat_commands.md)
>>>>>>> 5a799b90


## Extending with your MCP Servers as *Hatch!* Packages

You can extend Hatchling with custom MCP tools by creating Hatch packages:

1. With Hatchling running, use

    ```txt
    hatch:create .local/<name> --description "Your description here"
    ```

<<<<<<< HEAD
    to populate a folder at directory `HATCH_LOCAL_PACKAGE_DIR/<name>`, where `HATCH_LOCAL_PACKAGE_DIR` is the environment variable   [you can set](./docs/articles/users/tutorials/Installation/running_hatchling.md#configuration) in the `.env` file.
=======
    to populate a folder at directory `HATCH_LOCAL_PACKAGE_DIR/<name>`, where `HATCH_LOCAL_PACKAGE_DIR` is the environment variable   [you can set](./docs/articles/running_hatchling.md#configuration) in the `.env` file.
>>>>>>> 5a799b90

2. The `server.py` is the entry point of your MCP server.

3. Add a new tool:

    ```python
    @hatch_mcp.tool()
    def my_custom_tool(param1: str, param2: int) -> str:
        """Description of what your tool does.
        
        Args:
            param1 (str): First parameter description.
            param2 (int): Second parameter description.
            
        Returns:
            str: Description of the return value.
        """
        hatch_mcp.logger.info(f"Custom tool called with {param1} and {param2}")
        return f"Processed {param1} with value {param2}"

    if __name__ == "__main__":
        hatch_mcp.run()
    ```

    Generally, you can define new tools using the `@hatch_mcp.tool()` decorator above a new function you added in the file. This follows the patterns from the [MCP Python SDK](https://github.com/modelcontextprotocol/python-sdk)

4. You can add your package to your current *Hatch!* environment with:

   ```bash
   hatch:pkg:add .local/package
   ```

5. Run `enable_tools` command to have access to your *Hatch!* package in *Hatchling*

## Related Repositories

Hatchling is part of the larger Hatch ecosystem which includes:

- **[Hatch](https://github.com/CrackingShells/Hatch)**: The official package manager for the Hatch ecosystem, now fully integrated into Hatchling with built-in commands for MCP server management
  - Provides environment management for MCP server collections
  - Handles package installation from both local and registry sources
  - Template function to jump start new package development
- **[Hatch-Schemas](https://github.com/CrackingShells/Hatch-Schemas)**: Contains the JSON schemas for package metadata and validation
  - Includes schemas for both individual packages and the central registry
  - Provides versioned access to schemas via GitHub releases
  - Offers helper utilities for schema caching and updates
- **[Hatch-Validator](https://github.com/CrackingShells/Hatch-Validator)**: Validates packages against the schemas
  - Performs package validation against schema specifications
  - Resolves and validates package dependencies
  - Automatically fetches and manages schema versions
- **[Hatch-Registry](https://github.com/CrackingShells/Hatch-Registry)**: Package registry for Hatch packages
  - Maintains a centralized repository of available MCP server packages
  - Supports package versioning and dependency information
  - Provides search and discovery functionality
  - Ensures package integrity through metadata verification

These repositories work together to provide a comprehensive framework for creating, managing, and using MCP tools in Hatchling.<|MERGE_RESOLUTION|>--- conflicted
+++ resolved
@@ -40,19 +40,11 @@
 
 ## Installation & Running
 
-<<<<<<< HEAD
 1. [Docker setup instructions](./docs/articles/users/tutorials/Installation/docker-setup.md)
 
 2. [Running Hatchling](./docs/articles/users/tutorials/Installation/running_hatchling.md)
 
 3. [In-chat commands](./docs/articles/users/chat_commands.md)
-=======
-1. [Docker setup instructions](./docs/articles/docker-setup.md)
-
-2. [Running Hatchling](./docs/articles/running_hatchling.md)
-
-3. [In-chat commands](./docs/articles/chat_commands.md)
->>>>>>> 5a799b90
 
 
 ## Extending with your MCP Servers as *Hatch!* Packages
@@ -64,12 +56,8 @@
     ```txt
     hatch:create .local/<name> --description "Your description here"
     ```
-
-<<<<<<< HEAD
-    to populate a folder at directory `HATCH_LOCAL_PACKAGE_DIR/<name>`, where `HATCH_LOCAL_PACKAGE_DIR` is the environment variable   [you can set](./docs/articles/users/tutorials/Installation/running_hatchling.md#configuration) in the `.env` file.
-=======
-    to populate a folder at directory `HATCH_LOCAL_PACKAGE_DIR/<name>`, where `HATCH_LOCAL_PACKAGE_DIR` is the environment variable   [you can set](./docs/articles/running_hatchling.md#configuration) in the `.env` file.
->>>>>>> 5a799b90
+    
+to populate a folder at directory `HATCH_LOCAL_PACKAGE_DIR/<name>`, where `HATCH_LOCAL_PACKAGE_DIR` is the environment variable   [you can set](./docs/articles/users/tutorials/Installation/running_hatchling.md#configuration) in the `.env` file.
 
 2. The `server.py` is the entry point of your MCP server.
 
